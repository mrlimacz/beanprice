--- conflicted
+++ resolved
@@ -109,24 +109,12 @@
     There are two ways of expressing a ticker, either by their coincap id (bitcoin)
     or by their ticker (BTC), in which case the highest ranked coin will be picked."""
 
-<<<<<<< HEAD
+
     def get_latest_price(self, ticker, metadata) -> source.SourcePrice:
-        price_float, timestamp = get_latest_price(ticker)
-        price = Decimal(price_float)
-        price_time = datetime.datetime.fromtimestamp(timestamp).replace(
-            tzinfo=datetime.timezone.utc
-        )
-        return source.SourcePrice(price, price_time, "USD")
+        return get_latest_price(ticker, metadata)
 
     def get_historical_price(
-        self, ticker: str, metadata: dict, time: datetime.datetime
-=======
-    def get_latest_price(self, ticker) -> source.SourcePrice:
-        return get_latest_price(ticker)
-
-    def get_historical_price(
-        self, ticker: str, time: datetime
->>>>>>> 7a6efa7e
+        self, ticker: str, metadata: dict, time: datetime
     ) -> Optional[source.SourcePrice]:
         for datapoint in self.get_prices_series(
             ticker,
