--- conflicted
+++ resolved
@@ -123,18 +123,10 @@
 class Source(source.Source):
     "Yahoo Finance CSV API price extractor."
 
-<<<<<<< HEAD
-    def get_latest_price(self, ticker: str, metadata: dict) -> Optional[source.SourcePrice]:
-        """See contract in beanprice.source.Source."""
-
-        session = requests.Session()
-        session.headers.update(
-=======
     def __init__(self):
         """Initialize a shared session with the required headers and cookies."""
         self.session = requests.Session()
         self.session.headers.update(
->>>>>>> 7a6efa7e
             {
                 "User-Agent": "Mozilla/5.0 (X11; Linux x86_64; rv:109.0) "
                 "Gecko/20100101 Firefox/110.0"
@@ -146,7 +138,7 @@
             "https://query1.finance.yahoo.com/v1/test/getcrumb"
         ).text
 
-    def get_latest_price(self, ticker: str) -> Optional[source.SourcePrice]:
+    def get_latest_price(self, ticker: str, metadata: dict) -> Optional[source.SourcePrice]:
         """See contract in beanprice.source.Source."""
 
         url = "https://query1.finance.yahoo.com/v7/finance/quote"
