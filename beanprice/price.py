"""Driver code for the price script.
"""
__copyright__ = "Copyright (C) 2015-2020  Martin Blais"
__license__ = "GNU GPLv2"

import argparse
import collections
import datetime
import functools
from os import path
import shelve
import tempfile
import hashlib
import os
import re
import sys
import logging
from concurrent import futures
from typing import Any, Dict, List, Optional, NamedTuple, Tuple

from dateutil import tz

from beancount.core.number import ONE
from beancount import loader
from beancount.core import data
from beancount.core import amount
from beancount.core import prices
from beancount.core import getters
from beancount.ops import lifetimes
from beancount.parser import printer
from beancount.ops import find_prices

from beanprice import date_utils
import beanprice


# A price source.
#
#   module: A Python module, the module to be called to create a price source.
#   symbol: A ticker symbol in the universe of the source.
#   invert: A boolean, true if we need to invert the currency.
class PriceSource(NamedTuple):
    module: Any
    symbol: str
    invert: bool


# A dated price source description.
#
# Attributes:
#   base: A commodity string, the base for the given symbol from the input file.
#     This may be null if we don't have a mapping for it.
#   quote: A commodity string, the quote currency that defines the units of the price.
#     This is also intended to be a commodity from the input file, and similarly,
#     may be null.
#   date: A datetime.date object for the date to be fetched, or None
#     with the meaning of fetching the latest price.
#   sources: A list of PriceSource instances describing where to fetch prices from.
class DatedPrice(NamedTuple):
    base: Optional[str]
    quote: Optional[str]
    date: Optional[datetime.date]
    sources: List[PriceSource]


# The Python package where the default sources are found.
DEFAULT_PACKAGE = 'beanprice.sources'


# Stand-in currency name for unknown currencies.
UNKNOWN_CURRENCY = '?'


# A cache for the prices.
_CACHE = None

# Expiration for latest prices in the cache.
DEFAULT_EXPIRATION = datetime.timedelta(seconds=30*60)  # 30 mins.


# The default source parser is back.
DEFAULT_SOURCE = 'beanprice.sources.yahoo'


def format_dated_price_str(dprice: DatedPrice) -> str:
    """Convert a dated price to a one-line printable string.

    Args:
      dprice: A DatedPrice instance.
    Returns:
      The string for a DatedPrice instance.
    """
    psstrs = ['{}({}{})'.format(psource.module.__name__,
                                '1/' if psource.invert else '',
                                psource.symbol)
              for psource in dprice.sources]
    base_quote = '{} /{}'.format(dprice.base, dprice.quote)
    return '{:<32} @ {:10} [ {} ]'.format(
        base_quote,
        dprice.date.isoformat() if dprice.date else 'latest',
        ','.join(psstrs))


def parse_source_map(source_map_spec: str) -> Dict[str, List[PriceSource]]:
    """Parse a source map specification string.

    Source map specifications allow the specification of multiple sources for
    multiple quote currencies and follow the following syntax:

       <currency1>:<source1>,<source2>,... <currency2>:<source1>,...

    Where a <source> itself follows:

       <module>/[^]<ticker>

    The <module> is resolved against the Python path, but first looked up under
    the package where the default price extractors lie. The presence of a '^'
    character indicates that we should use the inverse of the rate pull from
    this source.

    For example, for prices of AAPL in USD:

       USD:google/NASDAQ:AAPL,yahoo/AAPL

    Or for the exchange rate of a currency, such as INR in USD or in CAD:

       USD:google/^CURRENCY:USDINR CAD:google/^CURRENCY:CADINR

    Args:
      source_map_spec: A string, a full source map specification to be parsed.
    Returns:
      A dict of quote currency to price sources for that currency.
    Raises:
      ValueError: If an invalid pattern has been specified.
    """
    source_map: Dict[str, List[PriceSource]] = collections.defaultdict(list)
    for source_list_spec in re.split('[ ;]', source_map_spec):
        match = re.match('({}):(.*)$'.format(amount.CURRENCY_RE),
                         source_list_spec)
        if not match:
            raise ValueError('Invalid source map pattern: "{}"'.format(source_list_spec))

        currency, source_strs = match.groups()
        source_map[currency].extend(
            parse_single_source(source_str)
            for source_str in source_strs.split(','))
    return source_map


def parse_single_source(source: str) -> PriceSource:
    """Parse a single source string.

    Source specifications follow the syntax:

      <module>/[^]<ticker>

    The <module> is resolved against the Python path, but first looked up
    under the package where the default price extractors lie.

    Args:
      source: A single source string specification.
    Returns:
      A PriceSource tuple.
    Raises:
      ValueError: If invalid.
    """
    match = re.match(r'([a-zA-Z]+[a-zA-Z0-9\._]+)/(\^?)([a-zA-Z0-9:=_\-\.\(\)]+)$', source)
    if not match:
        raise ValueError('Invalid source name: "{}"'.format(source))
    short_module_name, invert, symbol = match.groups()
    module = import_source(short_module_name)
    return PriceSource(module, symbol, bool(invert))


def import_source(module_name: str):
    """Import the source module defined by the given name.

    The default location is handled here.

    Args:
      short_module_name: A string, the name of a Python module, which may
        be within the default package or a full name.
    Returns:
      A corresponding Python module object.
    Raises:
      ImportError: If the module cannot be imported.
    """
    default_name = '{}.{}'.format(DEFAULT_PACKAGE, module_name)
    try:
        __import__(default_name)
        return sys.modules[default_name]
    except ImportError:
        try:
            __import__(module_name)
            return sys.modules[module_name]
        except ImportError as exc:
            raise ImportError('Could not find price source module "{}"'.format(
                module_name)) from exc


def find_currencies_declared(
        entries: data.Entries,
        date: datetime.date = None) -> List[Tuple[str, str, List[PriceSource]]]:
    """Return currencies declared in Commodity directives.

    If a 'price' metadata field is provided, include all the quote currencies
    there-in. Otherwise, the Commodity directive is ignored.

    Args:
      entries: A list of directives.
      date: A datetime.date instance.
    Returns:
      A list of (base, quote, list of PriceSource) currencies. The list of
      (base, quote) pairs is guaranteed to be unique.
    """
    currencies = []
    for entry in entries:
        if not isinstance(entry, data.Commodity):
            continue
        if date and entry.date >= date:
            break

        # Here we have to infer which quote currencies the commodity is for
        # (maybe down the road this should be better handled by providing a list
        # of quote currencies in the Commodity directive itself).
        #
        # First, we look for a "price" metadata field, which defines conversions
        # for various currencies. Each of these quote currencies generates a
        # pair in the output.
        source_str = entry.meta.get('price', None)
        if source_str is not None:
            if source_str == "":
                logging.debug("Skipping ignored currency (with empty price): %s",
                              entry.currency)
                continue
            try:
                source_map = parse_source_map(source_str)
            except ValueError as exc:
                logging.warning("Ignoring currency with invalid 'price' source: %s (%s)",
                                entry.currency, exc)
            else:
                for quote, psources in source_map.items():
                    currencies.append((entry.currency, quote, psources))
        else:
            # Otherwise we simply ignore the declaration. That is, a Commodity
            # directive without any "price" metadata would not register as a
            # declared currency.
            logging.debug("Ignoring currency with no metadata: %s", entry.currency)

    return currencies


def log_currency_list(message, currencies):
    """Log a list of currencies to debug output.

    Args:
      message: A message string to prepend.
      currencies: A list of (base, quote) currency pair.
    """
    logging.debug("-------- {}:".format(message))
    for base, quote in currencies:
        logging.debug("  {:>32}".format('{} /{}'.format(base, quote)))


def get_price_jobs_at_date(entries: data.Entries,
                           date: Optional[datetime.date] = None,
                           inactive: bool = False,
                           undeclared_source: Optional[str] = None):
    """Get a list of prices to fetch from a stream of entries.

    The active holdings held on the given date are included.

    Args:
      entries: A list of beancount entries, the name of a file to process.
      date: A datetime.date instance.
      inactive: Include currencies with no balance at the given date. The default
        is to only include those currencies which have a non-zero balance.
      undeclared_source: A string, the name of the default source module to use to
        pull prices for commodities without a price source metadata on their
        Commodity directive declaration.
    Returns:
      A list of DatedPrice instances.

    """
    # Find the list of declared currencies, and from it build a mapping for
    # tickers for each (base, quote) pair. This is the only place tickers
    # appear.
    declared_triples = find_currencies_declared(entries, date)
    currency_map = {(base, quote): psources
                    for base, quote, psources in declared_triples}

    # Compute the initial list of currencies to consider.
    if undeclared_source:
        # Use the full set of possible currencies.
        cur_at_cost = find_prices.find_currencies_at_cost(entries)
        cur_converted = find_prices.find_currencies_converted(entries, date)
        cur_priced = find_prices.find_currencies_priced(entries, date)
        currencies = cur_at_cost | cur_converted | cur_priced
        log_currency_list("Currency held at cost", cur_at_cost)
        log_currency_list("Currency converted", cur_converted)
        log_currency_list("Currency priced", cur_priced)
        default_source = import_source(undeclared_source)
    else:
        # Use the currencies from the Commodity directives.
        currencies = set(currency_map.keys())
        default_source = None

    log_currency_list("Currencies in primary list", currencies)

    # By default, restrict to only the currencies with non-zero balances at the
    # given date.
    if not inactive:
        balance_currencies = find_prices.find_balance_currencies(entries, date)
        log_currency_list("Currencies held in assets", balance_currencies)
        currencies = currencies & balance_currencies

    log_currency_list("Currencies to fetch", currencies)

    # Build up the list of jobs to fetch prices for.
    jobs = []
    for base_quote in currencies:
        psources = currency_map.get(base_quote, None)
        base, quote = base_quote

        # If there are no sources, create a default one.
        if not psources:
            psources = [PriceSource(default_source, base, False)]

        jobs.append(DatedPrice(base, quote, date, psources))
    return sorted(jobs)


# TODO(blais): This could be modified to use the get_daily_prices() interface,
# or perhaps to extend it to intervals, and let the price source decide for
# itself how to implement fetching (e.g., use a single call + filter, or use
# multiple calls). Querying independently for each day is not the best strategy.
def get_price_jobs_up_to_date(entries,
                              date_last=None,
                              inactive=False,
                              undeclared_source=None,
                              update_rate='weekday',
                              compress_days=1):
    """Get a list of trailing prices to fetch from a stream of entries.

    The list of dates runs from the latest available price up to the latest date.

    Args:
      entries: list of Beancount entries
      date_last: The date up to where to find prices to as an exclusive range end.
      inactive: Include currencies with no balance at the given date. The default
        is to only include those currencies which have a non-zero balance.
      undeclared_source: A string, the name of the default source module to use to
        pull prices for commodities without a price source metadata on their
        Commodity directive declaration.
    Returns:
      A list of DatedPrice instances.
    """
    price_map = prices.build_price_map(entries)

    # Find the list of declared currencies, and from it build a mapping for
    # tickers for each (base, quote) pair. This is the only place tickers
    # appear.
    declared_triples = find_currencies_declared(entries, date_last)
    currency_map = {(base, quote): psources
                    for base, quote, psources in declared_triples}

    # Compute the initial list of currencies to consider.
    if undeclared_source:
        # Use the full set of possible currencies.
        cur_at_cost = find_prices.find_currencies_at_cost(entries)
        cur_converted = find_prices.find_currencies_converted(entries, date_last)
        cur_priced = find_prices.find_currencies_priced(entries, date_last)
        currencies = cur_at_cost | cur_converted | cur_priced
        log_currency_list("Currency held at cost", cur_at_cost)
        log_currency_list("Currency converted", cur_converted)
        log_currency_list("Currency priced", cur_priced)
        default_source = import_source(undeclared_source)
    else:
        # Use the currencies from the Commodity directives.
        currencies = set(currency_map.keys())
        default_source = None

    log_currency_list("Currencies in primary list", currencies)


    # By default, restrict to only the currencies with non-zero balances
    # up to the given date.
    # Also, find the earliest start date to fetch prices from.
    # Look at both latest prices and start dates.
    lifetimes_map = lifetimes.get_commodity_lifetimes(entries)
    commodity_map = getters.get_commodity_directives(entries)
    price_start_dates = {}
    stale_currencies = set()

    if inactive:
        for base_quote in currencies:
            if lifetimes_map[base_quote]:
                # Use first date from lifetime
                lifetimes_map[base_quote] = [(lifetimes_map[base_quote][0][0], None)]
            else:
                # Insert never active commodities into lifetimes
                # Start from date of currency directive
                base, _ = base_quote
                commodity_entry = commodity_map.get(base, None)
                lifetimes_map[base_quote] = [(commodity_entry.date, None)]
    else:
        # Compress any lifetimes based on compress_days
        lifetimes_map = lifetimes.compress_lifetimes_days(lifetimes_map, compress_days)

    # Trim lifetimes based on latest price dates.
    for base_quote in lifetimes_map:
        intervals = lifetimes_map[base_quote]
        result = prices.get_latest_price(price_map, base_quote)
        if (result is None or result[0] is None):
            lifetimes_map[base_quote] = lifetimes.trim_intervals(intervals, None, date_last)
        else:
            latest_price_date = result[0]
<<<<<<< HEAD
            lifetimes_map[base_quote] = lifetimes.trim_intervals(
                intervals, latest_price_date + datetime.timedelta(days=1), date_last)
=======
            date_first = latest_price_date + datetime.timedelta(days=1)
            if date_first < date_last:
                lifetimes_map[base_quote] = \
                    lifetimes.trim_intervals(intervals,
                                            date_first,
                                            date_last)
            else:
                # We don't need to update if we're already up to date.
                lifetimes_map[base_quote] = []

    # Remove currency pairs we can't fetch any prices for.
    if not default_source:
        keys = list(lifetimes_map.keys())
        for key in keys:
            if not currency_map.get(key, None):
                del lifetimes_map[key]
>>>>>>> 7191243d

    # Create price jobs based on fetch rate
    if update_rate == 'daily':
        required_prices = lifetimes.required_daily_prices(
            lifetimes_map,
            date_last,
            weekdays_only=False)
    elif update_rate == 'weekday':
        required_prices = lifetimes.required_daily_prices(
            lifetimes_map,
            date_last,
            weekdays_only=True)
    elif update_rate == 'weekly':
        required_prices = lifetimes.required_weekly_prices(
            lifetimes_map,
            date_last)
    else:
        raise ValueError('Invalid Update Rate')

    jobs = []
    # Build up the list of jobs to fetch prices for.
    for key in required_prices:
        date, base, quote = key
        psources = currency_map.get((base, quote), None)
        if not psources:
            psources = [PriceSource(default_source, base, False)]

        jobs.append(DatedPrice(base, quote, date, psources))

    return sorted(jobs)


def now():
    "Indirection in order to be able to mock it out in the tests."
    return datetime.datetime.now(datetime.timezone.utc)


def fetch_cached_price(source, symbol, date):
    """Call Source to fetch a price, but look and/or update the cache first.

    This function entirely deals with caching and correct expiration. It keeps
    old prices if they were fetched in the past, and it quickly expires
    intra-day prices if they are fetched on the same day.

    Args:
      source: A Python module object.
      symbol: A string, the ticker to fetch.
      date: A datetime.date instance, None if we're to fetch the latest date.
    Returns:
      A SourcePrice instance.
    """
    # Compute a suitable timestamp from the date, if specified.
    if date is not None:
        # We query as for 4pm for the given date of the current timezone, if
        # specified.
        query_time = datetime.time(16, 0, 0)
        time_local = datetime.datetime.combine(date, query_time, tzinfo=tz.tzlocal())
        time = time_local.astimezone(tz.tzutc())
    else:
        time = None

    if _CACHE is None:
        # The cache is disabled; just call and return.
        result = (source.get_latest_price(symbol)
                  if time is None else
                  source.get_historical_price(symbol, time))

    else:
        # The cache is enabled and we have to compute the current/latest price.
        # Try to fetch from the cache but miss if the price is too old.
        md5 = hashlib.md5()
        md5.update(str((type(source).__module__, symbol, date)).encode('utf-8'))
        key = md5.hexdigest()
        timestamp_now = int(now().timestamp())
        try:
            timestamp_created, result_naive = _CACHE[key]

            # Convert naive timezone to UTC, which is what the cache is always
            # assumed to store. (The reason for this is that timezones from
            # aware datetime objects cannot be serialized properly due to bug.)
            if result_naive.time is not None:
                result = result_naive._replace(
                    time=result_naive.time.replace(tzinfo=tz.tzutc()))
            else:
                result = result_naive

            if (timestamp_now - timestamp_created) > _CACHE.expiration.total_seconds():
                raise KeyError
        except KeyError:
            logging.info("Fetching: %s (time: %s)", symbol, time)
            try:
                result = (source.get_latest_price(symbol)
                          if time is None else
                          source.get_historical_price(symbol, time))
            except ValueError as exc:
                logging.error("Error fetching %s: %s", symbol, exc)
                result = None

            # Make sure the timezone is UTC and make naive before serialization.
            if result and result.time is not None:
                time_utc = result.time.astimezone(tz.tzutc())
                time_naive = time_utc.replace(tzinfo=None)
                result_naive = result._replace(time=time_naive)
            else:
                result_naive = result

            if result_naive is not None:
                _CACHE[key] = (timestamp_now, result_naive)
    return result


def setup_cache(cache_filename, clear_cache):
    """Setup the results cache.

    Args:
      cache_filename: A string or None, the filename for the cache.
      clear_cache: A boolean, if true, delete the cache before beginning.
    """
    if clear_cache and cache_filename and path.exists(cache_filename):
        logging.info("Clearing cache %s", cache_filename)
        os.remove(cache_filename)

    if cache_filename:
        logging.info('Using price cache at "%s" (with indefinite expiration)',
                     cache_filename)

        global _CACHE
        _CACHE = shelve.open(cache_filename, 'c')
        _CACHE.expiration = DEFAULT_EXPIRATION


def reset_cache():
    """Reset the cache to its uninitialized state."""
    global _CACHE
    if _CACHE is not None:
        _CACHE.close()
    _CACHE = None


def fetch_price(dprice: DatedPrice, swap_inverted: bool = False) -> Optional[data.Price]:
    """Fetch a price for the DatedPrice job.

    Args:
      dprice: A DatedPrice instances.
      swap_inverted: A boolean, true if we should invert currencies instead of
        rate for an inverted price source.
    Returns:
      A Price entry corresponding to the output of the jobs processed.

    """
    for psource in dprice.sources:
        try:
            source = psource.module.Source()
        except AttributeError:
            continue
        srcprice = fetch_cached_price(source, psource.symbol, dprice.date)
        if srcprice is not None:
            break
    else:
        if dprice.sources:
            logging.error("Could not fetch for job: %s", dprice)
        return None

    base = dprice.base
    quote = dprice.quote or srcprice.quote_currency
    price = srcprice.price

    # Invert the rate if requested.
    if psource.invert:
        if swap_inverted:
            base, quote = quote, base
        else:
            price = ONE/price

    assert base is not None
    fileloc = data.new_metadata('<{}>'.format(type(psource.module).__name__), 0)

    # The datetime instance is required to be aware. We always convert to the
    # user's timezone before extracting the date. This means that if the market
    # returns a timestamp for a particular date, once we convert to the user's
    # timezone the returned date may be different by a day. The intent is that
    # whatever we print is assumed coherent with the user's timezone. See
    # discussion at
    # https://groups.google.com/d/msg/beancount/9j1E_HLEMBQ/fYRuCQK_BwAJ
    srctime = srcprice.time
    if srctime.tzinfo is None:
        raise ValueError("Time returned by the price source is not timezone aware.")
    date = srctime.astimezone(tz.tzlocal()).date()

    return data.Price(fileloc, date, base,
                      amount.Amount(price, quote or UNKNOWN_CURRENCY))


def filter_redundant_prices(
        price_entries: List[data.Price],
        existing_entries: List[data.Price],
        diffs: bool = False) -> Tuple[List[data.Price], List[data.Price]]:
    """Filter out new entries that are redundant from an existing set.

    If the price differs, we override it with the new entry only on demand. This
    is because this would create conflict with existing price entries when
    parsing, if the new entries are simply inserted into the input.

    Args:
      price_entries: A list of newly created, proposed to be added Price directives.
      existing_entries: A list of existing entries we are proposing to add to.
      diffs: A boolean, true if we should output differing price entries
        at the same date.
    Returns:
      A filtered list of remaining entries, and a list of ignored entries.
    """
    # Note: We have to be careful with the dates, because requesting the latest
    # price for a date may yield the price at a previous date. Clobber needs to
    # take this into account. See {1cfa25e37fc1}.
    existing_prices = {(entry.date, entry.currency): entry
                       for entry in existing_entries
                       if isinstance(entry, data.Price)}
    filtered_prices: List[data.Price] = []
    ignored_prices: List[data.Price] = []
    for entry in price_entries:
        key = (entry.date, entry.currency)
        if key in existing_prices:
            if diffs:
                existing_entry = existing_prices[key]
                if existing_entry.amount == entry.amount:
                    output = ignored_prices
            else:
                output = ignored_prices
        else:
            output = filtered_prices
        output.append(entry)
    return filtered_prices, ignored_prices


def process_args() -> Tuple[Any, List[DatedPrice], List[data.Price], Any]:
    """Process the arguments. This also initializes the logging module.

    Returns:
      A tuple of:
        args: The argparse receiver of command-line arguments.
        jobs: A list of DatedPrice job objects.
        entries: A list of all the parsed entries.
        dcontext: A context used to determine decimal precision when printing.
    """
    parser = argparse.ArgumentParser(description=beanprice.__doc__.splitlines()[0])

    # Input sources or filenames.
    parser.add_argument('sources', nargs='+', help=(
        'A list of filenames (or source "module/symbol", if -e is '
        'specified) from which to create a list of jobs.'))

    parser.add_argument('-e', '--expressions', '--expression', action='store_true', help=(
        'Interpret the arguments as "module/symbol" source strings.'))

    # Regular options.
    parser.add_argument('-v', '--verbose', action='count', help=(
        "Print out progress log. Specify twice for debugging info."))

    parser.add_argument('-d', '--date', action='store',
                        type=date_utils.parse_date_liberally, help=(
        "Specify the date for which to fetch the prices."))

    parser.add_argument('--update', action='store_true', help=(
        "Fetch prices from most recent price for each source "
        "up to present day or specified --date. See also "
        "--update-rate, --update-compress options."))

    parser.add_argument('--update-rate', choices=['daily', 'weekday', 'weekly'],
                        default='weekday', help=(
        "Specify how often dates are fetched. Options are daily, weekday, or weekly "
        "(fridays)"))

    parser.add_argument('--update-compress', action='store', type=int, default=0, help=(
        "Specify the number of inactive days to ignore. This option ignored if --inactive "
        "used."))

    parser.add_argument('-i', '--inactive', action='store_true', help=(
        "Select all commodities from input files, not just the ones active on the date"))

    parser.add_argument('-u', '--undeclared', action='store_true', help=(
        "Include commodities viewed in the file even without a "
        "corresponding Commodity directive, from this default source. "
        "The currency name itself is used as the lookup symbol in this default source."))

    parser.add_argument('-c', '--clobber', action='store_true', help=(
        "Do not skip prices which are already present in input files; fetch them anyway."))

    parser.add_argument('-a', '--all', action='store_true', help=(
        "A shorthand for --inactive, --undeclared, --clobber."))

    parser.add_argument('-s', '--swap-inverted', action='store_true', help=(
        "For inverted sources, swap currencies instead of inverting the rate. "
        "For example, if fetching the rate for CAD from 'USD:google/^CURRENCY:USDCAD' "
        "results in 1.25, by default we would output \"price CAD  0.8000 USD\". "
        "Using this option we would instead output \" price USD   1.2500 CAD\"."))

    parser.add_argument('-w', '--workers', action='store', type=int, default=1, help=(
        "Specify the number of concurrent fetchers."))

    parser.add_argument('-n', '--dry-run', action='store_true', help=(
        "Don't actually fetch the prices, just print the list of the ones to be fetched."))

    # Caching options.
    cache_group = parser.add_argument_group('cache')
    cache_filename = path.join(tempfile.gettempdir(),
                               "{}.cache".format(path.basename(sys.argv[0])))
    cache_group.add_argument('--cache', dest='cache_filename',
                             action='store', default=cache_filename,
                             help="Enable the cache and with the given cache name.")
    cache_group.add_argument('--no-cache', dest='cache_filename',
                             action='store_const', const=None,
                             help="Disable the price cache.")

    cache_group.add_argument('--clear-cache', action='store_true',
                             help="Clear the cache prior to startup")

    args = parser.parse_args()

    verbose_levels = {None: logging.WARN,
                      0: logging.WARN,
                      1: logging.INFO,
                      2: logging.DEBUG}
    logging.basicConfig(level=verbose_levels[args.verbose],
                        format='%(levelname)-8s: %(message)s')

    if args.undeclared:
        args.undeclared = DEFAULT_SOURCE

    if args.all:
        args.inactive = args.clobber = True
        args.undeclared = DEFAULT_SOURCE

    # Setup for processing.
    setup_cache(args.cache_filename, args.clear_cache)

    # Get the list of DatedPrice jobs to get from the arguments.
    dates = [args.date or None]
    logging.info("Processing at date: %s", args.date or datetime.date.today())

    jobs = []
    all_entries = []
    dcontext = None
    if args.expressions:
        # Interpret the arguments as price sources.
        for source_str in args.sources:
            psources: List[PriceSource] = []
            try:
                psource_map = parse_source_map(source_str)
            except ValueError:
                extra = "; did you provide a filename?" if path.exists(source_str) else ''
                msg = ('Invalid source "{{}}"{}. '.format(extra) +
                       'Supported format is "CCY:module/SYMBOL"')
                parser.error(msg.format(source_str))
            else:
                for currency, psources in psource_map.items():
                    for date in dates:
                        jobs.append(DatedPrice(
                            psources[0].symbol, currency, date, psources))
    elif args.update:
        # Use Beancount input filename sources to create
        # prices jobs up to present time.
        for filename in args.sources:
            if not path.exists(filename) or not path.isfile(filename):
                parser.error('File does not exist: "{}"; '
                             'did you mean to use -e?'.format(filename))
                continue
            logging.info('Loading "%s"', filename)
            entries, errors, options_map = loader.load_file(filename, log_errors=sys.stderr)
            if dcontext is None:
                dcontext = options_map['dcontext']
            if args.date is None:
                latest_date = datetime.date.today()
            else:
                latest_date = args.date
            jobs.extend(get_price_jobs_up_to_date(entries,
                                                  latest_date,
                                                  args.inactive,
                                                  args.undeclared,
                                                  args.update_rate,
                                                  args.update_compress))
            all_entries.extend(entries)
    else:
        # Interpret the arguments as Beancount input filenames.
        for filename in args.sources:
            if not path.exists(filename) or not path.isfile(filename):
                parser.error('File does not exist: "{}"; '
                             'did you mean to use -e?'.format(filename))
                continue
            logging.info('Loading "%s"', filename)
            entries, errors, options_map = loader.load_file(filename, log_errors=sys.stderr)
            if dcontext is None:
                dcontext = options_map['dcontext']
            for date in dates:
                jobs.extend(get_price_jobs_at_date(
                    entries, date, args.inactive, args.undeclared))
                all_entries.extend(entries)

    return args, jobs, data.sorted(all_entries), dcontext


def main():
    args, jobs, entries, dcontext = process_args()

    # If we're just being asked to list the jobs, do this here.
    if args.dry_run:
        for dprice in jobs:
            print(format_dated_price_str(dprice))
        return

    # Fetch all the required prices, processing all the jobs.
    executor = futures.ThreadPoolExecutor(max_workers=args.workers)
    price_entries = filter(None, executor.map(
        functools.partial(fetch_price, swap_inverted=args.swap_inverted), jobs))

    # Sort them by currency, regardless of date (the dates should be close
    # anyhow, and we tend to put them in chunks in the input files anyhow).
    price_entries = sorted(price_entries, key=lambda e: e.currency)
    if args.update:
        # Sort additionally by date, to have an output consistent
        # with single date bean-price output.
        price_entries = sorted(price_entries, key=lambda e: e.date)

    # Avoid clobber, remove redundant entries.
    if not args.clobber:
        price_entries, ignored_entries = filter_redundant_prices(price_entries, entries)
        for entry in ignored_entries:
            logging.info("Ignored to avoid clobber: %s %s", entry.date, entry.currency)

    # Print out the entries.
    printer.print_entries(price_entries, dcontext=dcontext)<|MERGE_RESOLUTION|>--- conflicted
+++ resolved
@@ -415,10 +415,6 @@
             lifetimes_map[base_quote] = lifetimes.trim_intervals(intervals, None, date_last)
         else:
             latest_price_date = result[0]
-<<<<<<< HEAD
-            lifetimes_map[base_quote] = lifetimes.trim_intervals(
-                intervals, latest_price_date + datetime.timedelta(days=1), date_last)
-=======
             date_first = latest_price_date + datetime.timedelta(days=1)
             if date_first < date_last:
                 lifetimes_map[base_quote] = \
@@ -435,7 +431,6 @@
         for key in keys:
             if not currency_map.get(key, None):
                 del lifetimes_map[key]
->>>>>>> 7191243d
 
     # Create price jobs based on fetch rate
     if update_rate == 'daily':
