"""Driver code for the price script."""

__copyright__ = "Copyright (C) 2015-2020  Martin Blais"
__license__ = "GNU GPLv2"

import argparse
import collections
import datetime
import functools
from os import path
import shelve
import tempfile
import hashlib
import re
import sys
import logging
from concurrent import futures
from typing import Any, Dict, List, Optional, NamedTuple, Tuple

from dateutil import tz

from beancount.core.number import ONE
from beancount import loader
from beancount.core import data
from beancount.core import amount
from beancount.core import prices
from beancount.core import getters
from beancount.ops import lifetimes
from beancount.parser import printer
from beancount.ops import find_prices

from beanprice import date_utils
import beanprice


# A price source.
#
#   module: A Python module, the module to be called to create a price source.
#   symbol: A ticker symbol in the universe of the source.
#   invert: A boolean, true if we need to invert the currency.
class PriceSource(NamedTuple):
    module: Any
    symbol: str
    invert: bool


# A dated price source description.
#
# Attributes:
#   base: A commodity string, the base for the given symbol from the input file.
#     This may be null if we don't have a mapping for it.
#   quote: A commodity string, the quote currency that defines the units of the price.
#     This is also intended to be a commodity from the input file, and similarly,
#     may be null.
#   date: A datetime.date object for the date to be fetched, or None
#     with the meaning of fetching the latest price.
#   sources: A list of PriceSource instances describing where to fetch prices from.
#   metadata: dictionary with commodity metadata.
class DatedPrice(NamedTuple):
    base: Optional[str]
    quote: Optional[str]
    date: Optional[datetime.date]
    sources: List[PriceSource]
    metadata: Optional[dict]


# The Python package where the default sources are found.
DEFAULT_PACKAGE = "beanprice.sources"


# Stand-in currency name for unknown currencies.
UNKNOWN_CURRENCY = "?"


# A cache for the prices.
_CACHE = None

# Expiration for latest prices in the cache.
DEFAULT_EXPIRATION = datetime.timedelta(seconds=30 * 60)  # 30 mins.


# The default source parser is back.
DEFAULT_SOURCE = "beanprice.sources.yahoo"


def format_dated_price_str(dprice: DatedPrice) -> str:
    """Convert a dated price to a one-line printable string.

    Args:
      dprice: A DatedPrice instance.
    Returns:
      The string for a DatedPrice instance.
    """
    psstrs = [
        "{}({}{})".format(
            psource.module.__name__, "1/" if psource.invert else "", psource.symbol
        )
        for psource in dprice.sources
    ]
    base_quote = "{} /{}".format(dprice.base, dprice.quote)
    return "{:<32} @ {:10} [ {} ]".format(
        base_quote, dprice.date.isoformat() if dprice.date else "latest", ",".join(psstrs)
    )


def parse_source_map(source_map_spec: str) -> Dict[str, List[PriceSource]]:
    """Parse a source map specification string.

    Source map specifications allow the specification of multiple sources for
    multiple quote currencies and follow the following syntax:

       <currency1>:<source1>,<source2>,... <currency2>:<source1>,...

    Where a <source> itself follows:

       <module>/[^]<ticker>

    The <module> is resolved against the Python path, but first looked up under
    the package where the default price extractors lie. The presence of a '^'
    character indicates that we should use the inverse of the rate pull from
    this source.

    For example, for prices of AAPL in USD:

       USD:google/NASDAQ:AAPL,yahoo/AAPL

    Or for the exchange rate of a currency, such as INR in USD or in CAD:

       USD:google/^CURRENCY:USDINR CAD:google/^CURRENCY:CADINR

    Args:
      source_map_spec: A string, a full source map specification to be parsed.
    Returns:
      A dict of quote currency to price sources for that currency.
    Raises:
      ValueError: If an invalid pattern has been specified.
    """
    source_map: Dict[str, List[PriceSource]] = collections.defaultdict(list)
    for source_list_spec in re.split("[ ;]", source_map_spec):
        match = re.match("({}):(.*)$".format(amount.CURRENCY_RE), source_list_spec)
        if not match:
            raise ValueError('Invalid source map pattern: "{}"'.format(source_list_spec))

        currency, source_strs = match.groups()
        source_map[currency].extend(
            parse_single_source(source_str) for source_str in source_strs.split(",")
        )
    return source_map


def parse_single_source(source: str) -> PriceSource:
    """Parse a single source string.

    Source specifications follow the syntax:

      <module>/[^]<ticker>

    The <module> is resolved against the Python path, but first looked up
    under the package where the default price extractors lie.

    Args:
      source: A single source string specification.
    Returns:
      A PriceSource tuple.
    Raises:
      ValueError: If invalid.
    """
    match = re.match(r"([a-zA-Z]+[a-zA-Z0-9\._]+)/(\^?)([a-zA-Z0-9:=_\-\.\(\)]+)$", source)
    if not match:
        raise ValueError('Invalid source name: "{}"'.format(source))
    short_module_name, invert, symbol = match.groups()
    module = import_source(short_module_name)
    return PriceSource(module, symbol, bool(invert))


def import_source(module_name: str):
    """Import the source module defined by the given name.

    The default location is handled here.

    Args:
      short_module_name: A string, the name of a Python module, which may
        be within the default package or a full name.
    Returns:
      A corresponding Python module object.
    Raises:
      ImportError: If the module cannot be imported.
    """
    default_name = "{}.{}".format(DEFAULT_PACKAGE, module_name)
    try:
        __import__(default_name)
        return sys.modules[default_name]
    except ImportError:
        try:
            __import__(module_name)
            return sys.modules[module_name]
        except ImportError as exc:
            raise ImportError(
                'Could not find price source module "{}"'.format(module_name)
            ) from exc


def find_currencies_declared(
<<<<<<< HEAD
    entries: data.Entries, date: datetime.date = None
) -> List[Tuple[str, str, List[PriceSource], dict]]:
=======
    entries: data.Entries,
    date: Optional[datetime.date] = None,
) -> List[Tuple[str, str, List[PriceSource]]]:
>>>>>>> 7a6efa7e
    """Return currencies declared in Commodity directives.

    If a 'price' metadata field is provided, include all the quote currencies
    there-in. Otherwise, the Commodity directive is ignored.

    Args:
      entries: A list of directives.
      date: A datetime.date instance.
    Returns:
      A list of (base, quote, list of PriceSource, metadata dictionary) currencies. The list of
      (base, quote) pairs is guaranteed to be unique.
    """
    currencies = []
    for entry in entries:
        if not isinstance(entry, data.Commodity):
            continue
        if date and entry.date >= date:
            break

        # Here we have to infer which quote currencies the commodity is for
        # (maybe down the road this should be better handled by providing a list
        # of quote currencies in the Commodity directive itself).
        #
        # First, we look for a "price" metadata field, which defines conversions
        # for various currencies. Each of these quote currencies generates a
        # pair in the output.
        source_str = entry.meta.get("price", None)
        if source_str is not None:
            if source_str == "":
                logging.debug(
                    "Skipping ignored currency (with empty price): %s", entry.currency
                )
                continue
            try:
                source_map = parse_source_map(source_str)
            except ValueError as exc:
                logging.warning(
                    "Ignoring currency with invalid 'price' source: %s (%s)",
                    entry.currency,
                    exc,
                )
            else:
                for quote, psources in source_map.items():
                    metadata = entry.meta.copy()
                    metadata.pop("price")
                    metadata["commodity_date"] = entry.date
                    currencies.append((entry.currency, quote, psources, metadata))
        else:
            # Otherwise we simply ignore the declaration. That is, a Commodity
            # directive without any "price" metadata would not register as a
            # declared currency.
            logging.debug("Ignoring currency with no metadata: %s", entry.currency)

    return currencies


def log_currency_list(message, currencies):
    """Log a list of currencies to debug output.

    Args:
      message: A message string to prepend.
      currencies: A list of (base, quote) currency pair.
    """
    logging.debug("-------- {}:".format(message))
    for base, quote in currencies:
        logging.debug("  {:>32}".format("{} /{}".format(base, quote)))


def get_price_jobs_at_date(
    entries: data.Entries,
    date: Optional[datetime.date] = None,
    inactive: bool = False,
    undeclared_source: Optional[str] = None,
):
    """Get a list of prices to fetch from a stream of entries.

    The active holdings held on the given date are included.

    Args:
      entries: A list of beancount entries, the name of a file to process.
      date: A datetime.date instance.
      inactive: Include currencies with no balance at the given date. The default
        is to only include those currencies which have a non-zero balance.
      undeclared_source: A string, the name of the default source module to use to
        pull prices for commodities without a price source metadata on their
        Commodity directive declaration.
    Returns:
      A list of DatedPrice instances.

    """
    # Find the list of declared currencies, and from it build a mapping for
    # tickers for each (base, quote) pair. This is the only place tickers
    # appear.
    declared_triples = find_currencies_declared(entries, date)
    currency_map = {(base, quote): psources for base, quote, psources, _ in declared_triples}
    metadata_map = {(base, quote): metadata for base, quote, _, metadata in declared_triples}

    # Compute the initial list of currencies to consider.
    if undeclared_source:
        # Use the full set of possible currencies.
        cur_at_cost = find_prices.find_currencies_at_cost(entries)
        cur_converted = find_prices.find_currencies_converted(entries, date)
        cur_priced = find_prices.find_currencies_priced(entries, date)
        currencies = cur_at_cost | cur_converted | cur_priced
        log_currency_list("Currency held at cost", cur_at_cost)
        log_currency_list("Currency converted", cur_converted)
        log_currency_list("Currency priced", cur_priced)
        default_source = import_source(undeclared_source)
    else:
        # Use the currencies from the Commodity directives.
        currencies = set(currency_map.keys())
        default_source = None

    log_currency_list("Currencies in primary list", currencies)

    # By default, restrict to only the currencies with non-zero balances at the
    # given date.
    if not inactive:
        balance_currencies = find_prices.find_balance_currencies(entries, date)
        log_currency_list("Currencies held in assets", balance_currencies)
        currencies = currencies & balance_currencies

    log_currency_list("Currencies to fetch", currencies)

    # Build up the list of jobs to fetch prices for.
    jobs = []
    for base_quote in currencies:
        psources = currency_map.get(base_quote, None)
        base, quote = base_quote
        metadata = metadata_map.get(base_quote, None)

        # If there are no sources, create a default one.
        if not psources:
            psources = [PriceSource(default_source, base, False)]

        jobs.append(DatedPrice(base, quote, date, psources, metadata))
    return sorted(jobs)


# TODO(blais): This could be modified to use the get_daily_prices() interface,
# or perhaps to extend it to intervals, and let the price source decide for
# itself how to implement fetching (e.g., use a single call + filter, or use
# multiple calls). Querying independently for each day is not the best strategy.
def get_price_jobs_up_to_date(
    entries,
    date_last=None,
    inactive=False,
    undeclared_source=None,
    update_rate="weekday",
    compress_days=1,
):
    """Get a list of trailing prices to fetch from a stream of entries.

    The list of dates runs from the latest available price up to the latest date.

    Args:
      entries: list of Beancount entries
      date_last: The date up to where to find prices to as an exclusive range end.
      inactive: Include currencies with no balance at the given date. The default
        is to only include those currencies which have a non-zero balance.
      undeclared_source: A string, the name of the default source module to use to
        pull prices for commodities without a price source metadata on their
        Commodity directive declaration.
    Returns:
      A list of DatedPrice instances.
    """
    price_map = prices.build_price_map(entries)

    # Find the list of declared currencies, and from it build a mapping for
    # tickers for each (base, quote) pair. This is the only place tickers
    # appear.
    declared_triples = find_currencies_declared(entries, date_last)
    currency_map = {(base, quote): psources for base, quote, psources, _ in declared_triples}
    metadata_map = {(base, quote): metadata for base, quote, _, metadata in declared_triples}

    # Compute the initial list of currencies to consider.
    if undeclared_source:
        # Use the full set of possible currencies.
        cur_at_cost = find_prices.find_currencies_at_cost(entries)
        cur_converted = find_prices.find_currencies_converted(entries, date_last)
        cur_priced = find_prices.find_currencies_priced(entries, date_last)
        currencies = cur_at_cost | cur_converted | cur_priced
        log_currency_list("Currency held at cost", cur_at_cost)
        log_currency_list("Currency converted", cur_converted)
        log_currency_list("Currency priced", cur_priced)
        default_source = import_source(undeclared_source)
    else:
        # Use the currencies from the Commodity directives.
        currencies = set(currency_map.keys())
        default_source = None

    log_currency_list("Currencies in primary list", currencies)

    # By default, restrict to only the currencies with non-zero balances
    # up to the given date.
    # Also, find the earliest start date to fetch prices from.
    # Look at both latest prices and start dates.
    lifetimes_map = lifetimes.get_commodity_lifetimes(entries)
    commodity_map = getters.get_commodity_directives(entries)

    if inactive:
        for base_quote in currencies:
            if lifetimes_map[base_quote]:
                # Use first date from lifetime
                lifetimes_map[base_quote] = [(lifetimes_map[base_quote][0][0], None)]
            else:
                # Insert never active commodities into lifetimes
                # Start from date of currency directive
                base, _ = base_quote
                commodity_entry = commodity_map.get(base, None)
                lifetimes_map[base_quote] = [(commodity_entry.date, None)]
    else:
        # Compress any lifetimes based on compress_days
        lifetimes_map = lifetimes.compress_lifetimes_days(lifetimes_map, compress_days)

    # Trim lifetimes based on latest price dates.
    for base_quote in lifetimes_map:
        intervals = lifetimes_map[base_quote]
        result = prices.get_latest_price(price_map, base_quote)
        if result is None or result[0] is None:
            lifetimes_map[base_quote] = lifetimes.trim_intervals(intervals, None, date_last)
        else:
            latest_price_date = result[0]
            date_first = latest_price_date + datetime.timedelta(days=1)
            if date_first < date_last:
                lifetimes_map[base_quote] = lifetimes.trim_intervals(
                    intervals, date_first, date_last
                )
            else:
                # We don't need to update if we're already up to date.
                lifetimes_map[base_quote] = []

    # Remove currency pairs we can't fetch any prices for.
    if not default_source:
        keys = list(lifetimes_map.keys())
        for key in keys:
            if not currency_map.get(key, None):
                del lifetimes_map[key]

    # Create price jobs based on fetch rate
    if update_rate == "daily":
        required_prices = lifetimes.required_daily_prices(
            lifetimes_map, date_last, weekdays_only=False
        )
    elif update_rate == "weekday":
        required_prices = lifetimes.required_daily_prices(
            lifetimes_map, date_last, weekdays_only=True
        )
    elif update_rate == "weekly":
        required_prices = lifetimes.required_weekly_prices(lifetimes_map, date_last)
    else:
        raise ValueError("Invalid Update Rate")

    jobs = []
    # Build up the list of jobs to fetch prices for.
    for key in required_prices:
        date, base, quote = key
        psources = currency_map.get((base, quote), None)
        metadata = metadata_map.get((base, quote), None)
        if not psources:
            psources = [PriceSource(default_source, base, False)]

        jobs.append(DatedPrice(base, quote, date, psources, metadata))

    return sorted(jobs)


def now():
    "Indirection in order to be able to mock it out in the tests."
    return datetime.datetime.now(datetime.timezone.utc)


def fetch_cached_price(source, symbol, date, metadata):
    """Call Source to fetch a price, but look and/or update the cache first.

    This function entirely deals with caching and correct expiration. It keeps
    old prices if they were fetched in the past, and it quickly expires
    intra-day prices if they are fetched on the same day.

    Args:
      source: A Python module object.
      symbol: A string, the ticker to fetch.
      date: A datetime.date instance, None if we're to fetch the latest date.
      metadata: A dictionary of commodity metadata
    Returns:
      A SourcePrice instance.
    """
    # Compute a suitable timestamp from the date, if specified.
    if date is not None:
        # We query as for 4pm for the given date of the current timezone, if
        # specified.
        query_time = datetime.time(16, 0, 0)
        time_local = datetime.datetime.combine(date, query_time, tzinfo=tz.tzlocal())
        time = time_local.astimezone(tz.tzutc())
    else:
        time = None

    if _CACHE is None:
        # The cache is disabled; just call and return.
        result = (
            source.get_latest_price(symbol, metadata)
            if time is None
            else source.get_historical_price(symbol, metadata, time)
        )

    else:
        # The cache is enabled and we have to compute the current/latest price.
        # Try to fetch from the cache but miss if the price is too old.
        md5 = hashlib.md5()
        md5.update(str((type(source).__module__, symbol, date)).encode("utf-8"))
        key = md5.hexdigest()
        timestamp_now = int(now().timestamp())
        try:
            timestamp_created, result_naive = _CACHE[key]

            # Convert naive timezone to UTC, which is what the cache is always
            # assumed to store. (The reason for this is that timezones from
            # aware datetime objects cannot be serialized properly due to bug.)
            if result_naive.time is not None:
                result = result_naive._replace(
                    time=result_naive.time.replace(tzinfo=tz.tzutc())
                )
            else:
                result = result_naive

            if (timestamp_now - timestamp_created) > _CACHE.expiration.total_seconds():
                raise KeyError
        except KeyError:
            logging.info("Fetching: %s (time: %s)", symbol, time)
            try:
                result = (
                    source.get_latest_price(symbol, metadata)
                    if time is None
                    else source.get_historical_price(symbol, metadata, time)
                )
            except ValueError as exc:
                logging.error("Error fetching %s: %s", symbol, exc)
                result = None

            # Make sure the timezone is UTC and make naive before serialization.
            if result and result.time is not None:
                time_utc = result.time.astimezone(tz.tzutc())
                time_naive = time_utc.replace(tzinfo=None)
                result_naive = result._replace(time=time_naive)
            else:
                result_naive = result

            if result_naive is not None:
                _CACHE[key] = (timestamp_now, result_naive)
    return result


def setup_cache(cache_filename: Optional[str], clear_cache: bool):
    """Setup the results cache.

    Args:
      cache_filename: A string or None, the base filename for the cache. An extension
        may be added to the filename and more than one file may be created.
      clear_cache: A boolean, if true, delete the cache before beginning.
    """
    if not cache_filename:
        return

    logging.info('Using price cache at "%s" (with indefinite expiration)', cache_filename)

    flag = "c"
    if clear_cache and cache_filename:
        logging.info("Clearing cache %s*", cache_filename)
        flag = "n"

    global _CACHE
    _CACHE = shelve.open(cache_filename, flag=flag)  # type: ignore
    _CACHE.expiration = DEFAULT_EXPIRATION  # type: ignore


def reset_cache():
    """Reset the cache to its uninitialized state."""
    global _CACHE
    if _CACHE is not None:
        _CACHE.close()
    _CACHE = None


def fetch_price(dprice: DatedPrice, swap_inverted: bool = False) -> Optional[data.Price]:
    """Fetch a price for the DatedPrice job.

    Args:
      dprice: A DatedPrice instances.
      swap_inverted: A boolean, true if we should invert currencies instead of
        rate for an inverted price source.
    Returns:
      A Price entry corresponding to the output of the jobs processed.

    """
    for psource in dprice.sources:
        try:
            source = psource.module.Source()
        except AttributeError:
            continue
        srcprice = fetch_cached_price(source, psource.symbol, dprice.date, dprice.metadata)
        if srcprice is not None:
            break
    else:
        if dprice.sources:
            logging.error("Could not fetch for job: %s", dprice)
        return None

    base = dprice.base
    quote = dprice.quote or srcprice.quote_currency
    price = srcprice.price

    # Invert the rate if requested.
    if psource.invert:
        if swap_inverted:
            base, quote = quote, base
        else:
            price = ONE / price

    assert base is not None
    fileloc = data.new_metadata("<{}>".format(type(psource.module).__name__), 0)

    # The datetime instance is required to be aware. We always convert to the
    # user's timezone before extracting the date. This means that if the market
    # returns a timestamp for a particular date, once we convert to the user's
    # timezone the returned date may be different by a day. The intent is that
    # whatever we print is assumed coherent with the user's timezone. See
    # discussion at
    # https://groups.google.com/d/msg/beancount/9j1E_HLEMBQ/fYRuCQK_BwAJ
    srctime = srcprice.time
    if srctime.tzinfo is None:
        raise ValueError("Time returned by the price source is not timezone aware.")
    date = srctime.astimezone(tz.tzlocal()).date()

    return data.Price(fileloc, date, base, amount.Amount(price, quote or UNKNOWN_CURRENCY))


def filter_redundant_prices(
    price_entries: List[data.Price], existing_entries: List[data.Price], diffs: bool = False
) -> Tuple[List[data.Price], List[data.Price]]:
    """Filter out new entries that are redundant from an existing set.

    If the price differs, we override it with the new entry only on demand. This
    is because this would create conflict with existing price entries when
    parsing, if the new entries are simply inserted into the input.

    Args:
      price_entries: A list of newly created, proposed to be added Price directives.
      existing_entries: A list of existing entries we are proposing to add to.
      diffs: A boolean, true if we should output differing price entries
        at the same date.
    Returns:
      A filtered list of remaining entries, and a list of ignored entries.
    """
    # Note: We have to be careful with the dates, because requesting the latest
    # price for a date may yield the price at a previous date. Clobber needs to
    # take this into account. See {1cfa25e37fc1}.
    existing_prices = {
        (entry.date, entry.currency): entry
        for entry in existing_entries
        if isinstance(entry, data.Price)
    }
    filtered_prices: List[data.Price] = []
    ignored_prices: List[data.Price] = []
    for entry in price_entries:
        key = (entry.date, entry.currency)
        if key in existing_prices:
            if diffs:
                existing_entry = existing_prices[key]
                if existing_entry.amount == entry.amount:
                    output = ignored_prices
            else:
                output = ignored_prices
        else:
            output = filtered_prices
        output.append(entry)
    return filtered_prices, ignored_prices


def process_args() -> Tuple[
    argparse.Namespace,
    List[DatedPrice],
    data.Directives,
    Optional[Any],
]:
    """Process the arguments. This also initializes the logging module.

    Returns:
      A tuple of:
        args: The argparse receiver of command-line arguments.
        jobs: A list of DatedPrice job objects.
        entries: A list of all the parsed entries.
        dcontext: A context used to determine decimal precision when printing.
    """
    parser = argparse.ArgumentParser(description=beanprice.__doc__.splitlines()[0])

    # Input sources or filenames.
    parser.add_argument(
        "sources",
        nargs="+",
        help=(
            'A list of filenames (or source "module/symbol", if -e is '
            "specified) from which to create a list of jobs."
        ),
    )

    parser.add_argument(
        "-e",
        "--expressions",
        "--expression",
        action="store_true",
        help=('Interpret the arguments as "module/symbol" source strings.'),
    )

    # Regular options.
    parser.add_argument(
        "-v",
        "--verbose",
        action="count",
        help=("Print out progress log. Specify twice for debugging info."),
    )

    parser.add_argument(
        "-d",
        "--date",
        action="store",
        type=date_utils.parse_date_liberally,
        help=("Specify the date for which to fetch the prices."),
    )

    parser.add_argument(
        "--update",
        action="store_true",
        help=(
            "Fetch prices from most recent price for each source "
            "up to present day or specified --date. See also "
            "--update-rate, --update-compress options."
        ),
    )

    parser.add_argument(
        "--update-rate",
        choices=["daily", "weekday", "weekly"],
        default="weekday",
        help=(
            "Specify how often dates are fetched. Options are daily, weekday, or weekly "
            "(fridays)"
        ),
    )

    parser.add_argument(
        "--update-compress",
        action="store",
        type=int,
        default=0,
        help=(
            "Specify the number of inactive days to ignore. This option ignored if "
            "--inactive used."
        ),
    )

    parser.add_argument(
        "-i",
        "--inactive",
        action="store_true",
        help=(
            "Select all commodities from input files, not just the ones active on the date"
        ),
    )

    parser.add_argument(
        "-u",
        "--undeclared",
        action="store_true",
        help=(
            "Include commodities viewed in the file even without a "
            "corresponding Commodity directive, from this default source. "
            "The currency name itself is used as the lookup symbol in this default source."
        ),
    )

    parser.add_argument(
        "-c",
        "--clobber",
        action="store_true",
        help=(
            "Do not skip prices which are already present in input files; "
            "fetch them anyway."
        ),
    )

    parser.add_argument(
        "-a",
        "--all",
        action="store_true",
        help=("A shorthand for --inactive, --undeclared, --clobber."),
    )

    parser.add_argument(
        "-s",
        "--swap-inverted",
        action="store_true",
        help=(
            "For inverted sources, swap currencies instead of inverting the rate. "
            "For example, if fetching the rate for CAD from 'USD:google/^CURRENCY:USDCAD' "
            'results in 1.25, by default we would output "price CAD  0.8000 USD". '
            'Using this option we would instead output " price USD   1.2500 CAD".'
        ),
    )

    parser.add_argument(
        "-w",
        "--workers",
        action="store",
        type=int,
        default=1,
        help=("Specify the number of concurrent fetchers."),
    )

    parser.add_argument(
        "-n",
        "--dry-run",
        action="store_true",
        help=(
            "Don't actually fetch the prices, just print the list of the ones "
            "to be fetched."
        ),
    )

    # Caching options.
    cache_group = parser.add_argument_group("cache")
    cache_filename = path.join(
        tempfile.gettempdir(), "{}.cache".format(path.basename(sys.argv[0]))
    )
    cache_group.add_argument(
        "--cache",
        dest="cache_filename",
        action="store",
        default=cache_filename,
        help="The base filename for the underlying price cache "
        "database. An extension may be added to the filename and "
        "more than one file may be created.",
    )
    cache_group.add_argument(
        "--no-cache",
        dest="cache_filename",
        action="store_const",
        const=None,
        help="Disable the price cache.",
    )
    cache_group.add_argument(
        "--clear-cache", action="store_true", help="Clear the cache prior to startup."
    )

    args = parser.parse_args()

    verbose_levels = {
        None: logging.WARN,
        0: logging.WARN,
        1: logging.INFO,
        2: logging.DEBUG,
    }
    logging.basicConfig(
        level=verbose_levels[args.verbose], format="%(levelname)-8s: %(message)s"
    )

    if args.undeclared:
        args.undeclared = DEFAULT_SOURCE

    if args.all:
        args.inactive = args.clobber = True
        args.undeclared = DEFAULT_SOURCE

    # Setup for processing.
    setup_cache(args.cache_filename, args.clear_cache)

    # Get the list of DatedPrice jobs to get from the arguments.
    dates = [args.date or None]
    logging.info("Processing at date: %s", args.date or datetime.date.today())

    jobs = []
    all_entries = []
    dcontext = None
    if args.expressions:
        # Interpret the arguments as price sources.
        for source_str in args.sources:
            psources: List[PriceSource] = []
            try:
                psource_map = parse_source_map(source_str)
            except ValueError:
                extra = "; did you provide a filename?" if path.exists(source_str) else ""
                msg = (
                    'Invalid source "{{}}"{}. '.format(extra)
                    + 'Supported format is "CCY:module/SYMBOL"'
                )
                parser.error(msg.format(source_str))
            else:
                for currency, psources in psource_map.items():
                    for date in dates:
                        jobs.append(
                            DatedPrice(psources[0].symbol, currency, date, psources, None)
                        )
    elif args.update:
        # Use Beancount input filename sources to create
        # prices jobs up to present time.
        for filename in args.sources:
            if not path.exists(filename) or not path.isfile(filename):
                parser.error(
                    'File does not exist: "{}"; ' "did you mean to use -e?".format(filename)
                )
                continue
            logging.info('Loading "%s"', filename)
            entries, errors, options_map = loader.load_file(filename, log_errors=sys.stderr)
            if dcontext is None:
                dcontext = options_map["dcontext"]
            if args.date is None:
                latest_date = datetime.date.today()
            else:
                latest_date = args.date
            jobs.extend(
                get_price_jobs_up_to_date(
                    entries,
                    latest_date,
                    args.inactive,
                    args.undeclared,
                    args.update_rate,
                    args.update_compress,
                )
            )
            all_entries.extend(entries)
    else:
        # Interpret the arguments as Beancount input filenames.
        for filename in args.sources:
            if not path.exists(filename) or not path.isfile(filename):
                parser.error(
                    'File does not exist: "{}"; ' "did you mean to use -e?".format(filename)
                )
                continue
            logging.info('Loading "%s"', filename)
            entries, errors, options_map = loader.load_file(filename, log_errors=sys.stderr)
            if dcontext is None:
                dcontext = options_map["dcontext"]
            for date in dates:
                jobs.extend(
                    get_price_jobs_at_date(entries, date, args.inactive, args.undeclared)
                )
                all_entries.extend(entries)

    return args, jobs, data.sorted(all_entries), dcontext


def main():
    args, jobs, entries, dcontext = process_args()

    # If we're just being asked to list the jobs, do this here.
    if args.dry_run:
        for dprice in jobs:
            print(format_dated_price_str(dprice))
        return

    # Fetch all the required prices, processing all the jobs.
    executor = futures.ThreadPoolExecutor(max_workers=args.workers)
    price_entries = filter(
        None,
        executor.map(
            functools.partial(fetch_price, swap_inverted=args.swap_inverted), jobs
        ),
    )

    # Sort them by currency, regardless of date (the dates should be close
    # anyhow, and we tend to put them in chunks in the input files anyhow).
    price_entries = sorted(price_entries, key=lambda e: e.currency)
    if args.update:
        # Sort additionally by date, to have an output consistent
        # with single date bean-price output.
        price_entries = sorted(price_entries, key=lambda e: e.date)

    # Avoid clobber, remove redundant entries.
    if not args.clobber:
        price_entries, ignored_entries = filter_redundant_prices(price_entries, entries)
        for entry in ignored_entries:
            logging.info("Ignored to avoid clobber: %s %s", entry.date, entry.currency)

    # Print out the entries.
    printer.print_entries(price_entries, dcontext=dcontext)<|MERGE_RESOLUTION|>--- conflicted
+++ resolved
@@ -201,14 +201,9 @@
 
 
 def find_currencies_declared(
-<<<<<<< HEAD
-    entries: data.Entries, date: datetime.date = None
-) -> List[Tuple[str, str, List[PriceSource], dict]]:
-=======
     entries: data.Entries,
     date: Optional[datetime.date] = None,
 ) -> List[Tuple[str, str, List[PriceSource]]]:
->>>>>>> 7a6efa7e
     """Return currencies declared in Commodity directives.
 
     If a 'price' metadata field is provided, include all the quote currencies
