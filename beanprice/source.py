"""Interface definition for all price sources.

This module describes the contract to be fulfilled by all implementations of
price sources.

TODO(blais): It would be an improvement if the interfaces here return an
indication of why fetching failed and leave the responsibility to the caller to
decide whether to share this with the user or to ignore and continue with other
sources.
"""

__copyright__ = "Copyright (C) 2015-2020  Martin Blais"
__license__ = "GNU GPLv2"

import datetime
from decimal import Decimal
from typing import List, Optional, NamedTuple


# A record that contains data for a price fetched from a source.
#
# A triple of
#   price: A Decimal instance, the price or rate.
#   time: A datetime.time instance at which that price or rate was available.
#     Note that this instance is REQUIRED to be timezone aware, as this is
#     used to compute a corresponding date in the user's timezone.
#   quote-currency: A string, the quote currency of the given price, if
#     available.
SourcePrice = NamedTuple(
    "SourcePrice",
    [
        ("price", Decimal),
        ("time", Optional[datetime.datetime]),
        ("quote_currency", Optional[str]),
    ],
)


class Source:
    """Interface to be implemented by all price sources.

    Notes about arguments below:
      `ticker` arguments: A string, the ticker to be fetched by the source. This
        ticker may include structure, such as the exchange code. Also note that
        this ticker is source-specified, and is not necessarily the same value
        as the commodity symbol used in the Beancount file.
      time arguments: A `datetime.datetime` instance. This is a timezone-aware
        `datetime` you can convert to any timezone. For past dates we query for
        a time that is equivalent to 4pm in the user's timezone.

    About return values:
      If the price could not be fetched, None is returned and another source
      should be consulted. There is never any guarantee that a price source will
      be able to fetch its value and failure to fetch is more frequent than one
      might assume in practice; client code must be able to handle this and try
      again with another price source until all sources are exhausted.

      Also, note in the case we were able to fetch, the price's returned time
      must be timezone-aware (not naive).
    """

    def get_latest_price(self, ticker: str, metadata: dict) -> Optional[SourcePrice]:
        """Fetch the current latest price. The date may differ.

        This routine attempts to fetch the most recent available price, and
        returns the actual date of the quoted price, which may differ from the
        date this call is made at. {1cfa25e37fc1}

        Args:
          ticker: A string, the ticker to be fetched by the source.
          metadada: A dictionary od commodity metadata.
        Returns:
          A SourcePrice instance, or None if we failed to fetch.
        """

<<<<<<< HEAD
    def get_historical_price(self, ticker: str, metadata: dict,
                             time: datetime.datetime) -> Optional[SourcePrice]:
=======
    def get_historical_price(
        self, ticker: str, time: datetime.datetime
    ) -> Optional[SourcePrice]:
>>>>>>> 4f3e272d
        """Return the lastest historical price found for the symbol at the given date.

        This could be the price of the close of the day, for instance. We assume
        that there is some single price representative of the day. Also note
        that if you're querying for a weekend or holiday (closed market) date,
        the price returned may have a date earlier than the one you requested
        (the latest available market price for that instrument is from a prior
        date).

        Args:
          ticker: A string, the ticker to be fetched by the source.
          metadada: A dictionary od commodity metadata.
          time: The timestamp at which to query for the price.
        Returns:
          A SourcePrice instance, or None if we failed to fetch.
        """

    def get_prices_series(
        self, ticker: str, time_begin: datetime.datetime, time_end: datetime.datetime
    ) -> Optional[List[SourcePrice]]:
        """Return the historical daily price series between two dates.

        Note that weekends don't have any prices, so there's no guarantee that
        this returns a contiguous series of prices for each day in the requested
        interval.

        Args:
          ticker: A string, the ticker to be fetched by the source.
          time_begin: The earliest timestamp whose prices to include.
          time_end: The latest timestamp whose prices to include.
        Returns:
          A list of SourcePrice instances, sorted by date/time, or None if we
          failed to fetch. An empty list signals success fetching but no data in
          the requested interval.
        """<|MERGE_RESOLUTION|>--- conflicted
+++ resolved
@@ -73,14 +73,9 @@
           A SourcePrice instance, or None if we failed to fetch.
         """
 
-<<<<<<< HEAD
-    def get_historical_price(self, ticker: str, metadata: dict,
-                             time: datetime.datetime) -> Optional[SourcePrice]:
-=======
     def get_historical_price(
-        self, ticker: str, time: datetime.datetime
+        self, ticker: str, metadata: dict, time: datetime.datetime
     ) -> Optional[SourcePrice]:
->>>>>>> 4f3e272d
         """Return the lastest historical price found for the symbol at the given date.
 
         This could be the price of the close of the day, for instance. We assume
